#include "ast/ast.h"
#include "ast/desugar/Desugar.h"
#include "cfg/CFG.h"
#include "common/common.h"
#include "namer/namer.h"
#include "parser/parser.h"
#include "spdlog/spdlog.h"
#include "gtest/gtest.h"
#include <algorithm>
#include <cstdio>
#include <dirent.h>
#include <fstream>
#include <memory>
#include <sstream>
#include <string>
#include <sys/types.h>
#include <unordered_map>
#include <unordered_set>
#include <vector>

namespace spd = spdlog;
using namespace std;

struct Expectations {
    string folder;
    string sourceFile;
    unordered_map<string, string> expectations;
};

vector<Expectations> getInputs();

string prettyPrintTest(testing::TestParamInfo<Expectations> arg) {
    string res = arg.param.folder + arg.param.sourceFile;
    res.erase(res.size() - strlen(".rb"), strlen(".rb"));
    replace(res.begin(), res.end(), '/', '_');
    return res;
}

class ExpectationTest : public testing::TestWithParam<Expectations> {
public:
    virtual ~ExpectationTest() {}
    virtual void SetUp() {
        exp_ = GetParam();
    }
    virtual void TearDown() {}

protected:
    Expectations exp_;
};

// taken from https://stackoverflow.com/questions/16491675/how-to-send-custom-message-in-google-c-testing-framework
namespace testing {
namespace internal {
enum GTestColor { COLOR_DEFAULT, COLOR_RED, COLOR_GREEN, COLOR_YELLOW };

extern void ColoredPrintf(GTestColor color, const char *fmt, ...);
} // namespace internal
} // namespace testing

#define PRINTF(...)                                                                        \
    do {                                                                                   \
        testing::internal::ColoredPrintf(testing::internal::COLOR_GREEN, "[          ] "); \
        testing::internal::ColoredPrintf(testing::internal::COLOR_GREEN, __VA_ARGS__);     \
    } while (0)

// C++ stream interface
class TestCout : public stringstream {
public:
    ~TestCout() {
        PRINTF("%s", str().c_str());
    }
};

#define TEST_COUT TestCout()

class CFG_Collector {
public:
    vector<string> cfgs;
    ruby_typer::ast::MethodDef *preTransformMethodDef(ruby_typer::ast::Context ctx, ruby_typer::ast::MethodDef *m) {
        cfgs.push_back(ruby_typer::cfg::CFG::buildFor(ctx, *m)->toString(ctx));
        return m;
    }
};

unordered_set<string> knownPasses = {
    "parse-tree",
    "ast",
    "name-table",
    "cfg",
};

TEST_P(ExpectationTest, PerPhaseTest) {
    Expectations test = GetParam();
    auto inputPath = test.folder + test.sourceFile;
    SCOPED_TRACE(inputPath);

    auto console = spd::stdout_color_mt("fixtures: " + inputPath);
    ruby_typer::ast::ContextBase ctx(*console);
    ruby_typer::ast::Context context(ctx, ctx.defn_root());

    auto src = ruby_typer::File::read(inputPath.c_str());
    auto parsed = ruby_typer::parser::parse_ruby(ctx, inputPath, src);

<<<<<<< HEAD
=======
    for (auto &exp : test.expectations) {
        auto it = knownPasses.find(exp.first);
        if (it == knownPasses.end()) {
            ADD_FAILURE() << "Unknown pass: " << exp.first;
        }
    }

>>>>>>> 6a0a9916
    auto expectation = test.expectations.find("parse-tree");
    if (expectation == test.expectations.end())
        return;

    {
        auto checker = test.folder + expectation->second;
        SCOPED_TRACE(checker);

        auto exp = ruby_typer::File::read(checker.c_str());

        EXPECT_EQ(0, parsed.diagnostics().size());
        EXPECT_EQ(exp, parsed.ast()->toString(ctx) + "\n");
        if (exp == parsed.ast()->toString(ctx) + "\n") {
            TEST_COUT << "parser-tree OK" << endl;
        }
    }

    expectation = test.expectations.find("ast");
    if (expectation == test.expectations.end())
        return;

    auto desugared = ruby_typer::ast::desugar::node2Tree(context, parsed.ast());
    {
        auto checker = test.folder + expectation->second;
        auto exp = ruby_typer::File::read(checker.c_str());
        SCOPED_TRACE(checker);

        EXPECT_EQ(exp, desugared->toString(ctx) + "\n");
        if (exp == desugared->toString(ctx) + "\n") {
            TEST_COUT << "ast OK" << endl;
        }
    }

<<<<<<< HEAD
    expectation = test.expectations.find("name-tree");
=======
    expectation = test.expectations.find("name-table");
>>>>>>> 6a0a9916
    if (expectation == test.expectations.end())
        return;

    auto namedTree = ruby_typer::namer::Namer::run(context, std::move(desugared));
    {
        auto checker = test.folder + expectation->second;
        auto exp = ruby_typer::File::read(checker.c_str());
        SCOPED_TRACE(checker);

        EXPECT_EQ(exp, namedTree->toString(ctx) + "\n");
        if (exp == namedTree->toString(ctx) + "\n") {
            TEST_COUT << "name-tree OK" << std::endl;
        }
    }

    expectation = test.expectations.find("name-table");
    if (expectation == test.expectations.end())
        return;

    {
        auto checker = test.folder + expectation->second;
        auto exp = ruby_typer::File::read(checker.c_str());
        SCOPED_TRACE(checker);

        EXPECT_EQ(exp, ctx.toString() + "\n");
        if (exp == ctx.toString() + "\n") {
            TEST_COUT << "name-table OK" << std::endl;
        }
    }

    expectation = test.expectations.find("cfg");
    if (expectation == test.expectations.end())
        return;

    CFG_Collector collector;
    auto cfg = ruby_typer::ast::TreeMap<CFG_Collector>::apply(context, collector, move(namedTree));

    {
        auto checker = test.folder + expectation->second;
        SCOPED_TRACE(checker);

        auto exp = ruby_typer::File::read(checker.c_str());

        stringstream got;
        for (auto &cfg : collector.cfgs) {
            got << cfg << endl << endl;
        }
        EXPECT_EQ(exp, got.str() + "\n");
        if (exp == got.str() + "\n") {
            TEST_COUT << "cfg OK" << endl;
        }
    }
}

INSTANTIATE_TEST_CASE_P(PosTests, ExpectationTest, testing::ValuesIn(getInputs()), prettyPrintTest);

bool endsWith(const string &a, const string &b) {
    if (b.size() > a.size())
        return false;
    return equal(a.begin() + a.size() - b.size(), a.end(), b.begin());
}

static bool startsWith(const string &str, const string &prefix) {
    return str.size() >= prefix.size() && 0 == str.compare(0, prefix.size(), prefix.c_str(), prefix.size());
}

// substrantially modified from https://stackoverflow.com/a/8438663
vector<Expectations> listDir(const char *name) {
    vector<Expectations> result;
    DIR *dir;
    struct dirent *entry;
    vector<string> names;

    if (!(dir = opendir(name))) {
        return result;
    }

    while ((entry = readdir(dir)) != NULL) {

        if (entry->d_type == DT_DIR) {
            if (strcmp(entry->d_name, ".") == 0 || strcmp(entry->d_name, "..") == 0)
                continue;
            char path[1024];
            snprintf(path, sizeof(path), "%s/%s", name, entry->d_name);
            auto nested = listDir(path);
            result.insert(result.end(), nested.begin(), nested.end());
        } else {
            names.emplace_back(entry->d_name);
        }
    }
    sort(names.begin(), names.end());

    Expectations current;
    for (auto &s : names) {

        if (endsWith(s, ".rb")) {
            if (!current.sourceFile.empty()) {
                result.push_back(current);

                current.sourceFile.clear();
                current.expectations.clear();
            }
            current.sourceFile = s;
            current.folder = name;
            current.folder += "/";
        } else if (endsWith(s, ".exp")) {
            if (startsWith(s, current.sourceFile)) {
                auto kind_start = s.c_str() + current.sourceFile.size() + 1;
                auto kind_end = s.c_str() + s.size() - strlen(".exp");
                string kind(kind_start, kind_end - kind_start);
                current.expectations[kind] = s;
            }
        } else {
        }
    }
    if (!current.sourceFile.empty()) {
        result.push_back(current);

        current.sourceFile.clear();
        current.expectations.clear();
    }

    closedir(dir);
    return result;
}

vector<Expectations> getInputs() {
    return listDir("test/testdata");
}<|MERGE_RESOLUTION|>--- conflicted
+++ resolved
@@ -101,8 +101,6 @@
     auto src = ruby_typer::File::read(inputPath.c_str());
     auto parsed = ruby_typer::parser::parse_ruby(ctx, inputPath, src);
 
-<<<<<<< HEAD
-=======
     for (auto &exp : test.expectations) {
         auto it = knownPasses.find(exp.first);
         if (it == knownPasses.end()) {
@@ -110,45 +108,7 @@
         }
     }
 
->>>>>>> 6a0a9916
-    auto expectation = test.expectations.find("parse-tree");
-    if (expectation == test.expectations.end())
-        return;
-
-    {
-        auto checker = test.folder + expectation->second;
-        SCOPED_TRACE(checker);
-
-        auto exp = ruby_typer::File::read(checker.c_str());
-
-        EXPECT_EQ(0, parsed.diagnostics().size());
-        EXPECT_EQ(exp, parsed.ast()->toString(ctx) + "\n");
-        if (exp == parsed.ast()->toString(ctx) + "\n") {
-            TEST_COUT << "parser-tree OK" << endl;
-        }
-    }
-
-    expectation = test.expectations.find("ast");
-    if (expectation == test.expectations.end())
-        return;
-
-    auto desugared = ruby_typer::ast::desugar::node2Tree(context, parsed.ast());
-    {
-        auto checker = test.folder + expectation->second;
-        auto exp = ruby_typer::File::read(checker.c_str());
-        SCOPED_TRACE(checker);
-
-        EXPECT_EQ(exp, desugared->toString(ctx) + "\n");
-        if (exp == desugared->toString(ctx) + "\n") {
-            TEST_COUT << "ast OK" << endl;
-        }
-    }
-
-<<<<<<< HEAD
     expectation = test.expectations.find("name-tree");
-=======
-    expectation = test.expectations.find("name-table");
->>>>>>> 6a0a9916
     if (expectation == test.expectations.end())
         return;
 
